--- conflicted
+++ resolved
@@ -30,16 +30,7 @@
 				if (existingUsers.length > 0) {
 					// User exists - update their OAuth info and profile image for first-time OAuth login
 					const existingUser = existingUsers[0];
-<<<<<<< HEAD
-					console.log('👤 Found existing user:', {
-						id: existingUser.id,
-						oauth_provider: existingUser.oauth_provider,
-						oauth_provider_id: existingUser.oauth_provider_id,
-					});
-
-=======
 					
->>>>>>> 4ed33b17
 					// Only update if they don't already have OAuth credentials
 					if (!existingUser.oauth_provider || existingUser.oauth_provider === 'pending') {
 						await connection.execute(
@@ -146,12 +137,7 @@
 			}
 
 			const user = users[0];
-<<<<<<< HEAD
-			console.log('✅ Found user:', { id: user.id, email: user.email, oauth_provider: user.oauth_provider, oauth_provider_id: user.oauth_provider_id });
-
-=======
 			
->>>>>>> 4ed33b17
 			// If user has pending OAuth credentials, treat them as non-OAuth user for NextAuth
 			if (user.oauth_provider && user.oauth_provider_id === 'pending') {
 				return null;
@@ -167,12 +153,7 @@
 		},
 
 		async getUserByAccount({ provider, providerAccountId }) {
-<<<<<<< HEAD
-			console.log('🔎 getUserByAccount called with:', { provider, providerAccountId });
-
-=======
 			
->>>>>>> 4ed33b17
 			// First check users table directly for OAuth provider info
 			const [directUsers] = await pool.execute<DbUser[]>('SELECT * FROM users WHERE oauth_provider = ? AND oauth_provider_id = ?', [
 				provider,
