--- conflicted
+++ resolved
@@ -74,11 +74,6 @@
             --image=${{ env.GAR_LOCATION }}-docker.pkg.dev/${{ env.PROJECT_ID }}/${{ secrets.ARTIFACT_REGISTRY_REPO }}/${{ env.SERVICE }}:${{ github.sha }} \
             --region=${{ env.REGION }} \
             --platform=managed \
-<<<<<<< HEAD
             --add-cloudsql-instances familyfoodie-project:australia-southeast1:familyfoodie \
             --set-env-vars DB_HOST=${{secrets.DB_HOST}},DB_USER=${{ secrets.DB_USER }},DB_PASSWORD=${{ secrets.DB_PASSWORD }},DB_NAME=${{ secrets.DB_NAME }},DATABASE_URL=${{ secrets.DATABASE_URL }}
-            --allow-unauthenticated \
-=======
-            --allow-unauthenticated \
-            --set-env-vars DB_HOST=${{secrets.DB_HOST}},DB_USER=${{ secrets.DB_USER }},DB_PASSWORD=${{ secrets.DB_PASSWORD }},DB_NAME=${{ secrets.DB_NAME }},DATABASE_URL=${{ secrets.DATABASE_URL }}
->>>>>>> 7760ca20
+            --allow-unauthenticated \